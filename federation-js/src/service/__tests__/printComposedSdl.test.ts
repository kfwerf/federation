--- conflicted
+++ resolved
@@ -1,8 +1,4 @@
 import { fixtures } from 'apollo-federation-integration-testsuite';
-<<<<<<< HEAD
-import { composeAndValidate, compositionHasErrors } from '../../composition';
-=======
->>>>>>> 611457dd
 import { parse, GraphQLError, visit, StringValueNode } from 'graphql';
 import { composeAndValidate, compositionHasErrors } from '../../composition';
 
@@ -29,53 +25,32 @@
 
   it('prints a fully composed schema correctly', () => {
     expect(composedSdl).toMatchInlineSnapshot(`
-      "schema @using(spec: \\"https://specs.apollo.dev/cs/v0.1\\")
+      "schema
+        @graph(name: \\"accounts\\", url: \\"https://accounts.api.com\\")
+        @graph(name: \\"books\\", url: \\"https://books.api.com\\")
+        @graph(name: \\"documents\\", url: \\"https://documents.api.com\\")
+        @graph(name: \\"inventory\\", url: \\"https://inventory.api.com\\")
+        @graph(name: \\"product\\", url: \\"https://product.api.com\\")
+        @graph(name: \\"reviews\\", url: \\"https://reviews.api.com\\")
+        @composedGraph(version: 1)
       {
         query: Query
         mutation: Mutation
       }
 
-
-      directive @cs__key(graph: cs__Graph!)
-        repeatable on FRAGMENT_DEFINITION
-
-      directive @cs__resolve(
-        graph: cs__Graph!,
-        requires: cs__SelectionSet,
-        provides: cs__SelectionSet)
-        on FIELD_DEFINITION
-
-      directive @cs__error(
-        graphs: [cs__Graph!],
-        message: String)
-          repeatable on OBJECT
-          | INTERFACE
-          | UNION
-          | FIELD_DEFINITION
-
-      directive @cs__link(to: cs__OutboundLink!)
-        on ENUM_VALUE
-
-      input cs__OutboundLink {
-        http: cs__OutboundLinkHTTP
-      }
-
-      input cs__OutboundLinkHTTP {
-        url: cs__URL
-      }
-
-      scalar cs__URL @specifiedBy(url: \\"https://specs.apollo.dev/v0.1#cs__url\\")
-      scalar cs__SelectionSet @specifiedBy(url: \\"https://specs.apollo.dev/v0.1#cs__selectionset\\")
-
-
-      enum cs__Graph {
-        accounts @cs__link(to: { http: { url: \\"https://accounts.api.com\\" } }),
-        books @cs__link(to: { http: { url: \\"https://books.api.com\\" } }),
-        documents @cs__link(to: { http: { url: \\"https://documents.api.com\\" } }),
-        inventory @cs__link(to: { http: { url: \\"https://inventory.api.com\\" } }),
-        product @cs__link(to: { http: { url: \\"https://product.api.com\\" } }),
-        reviews @cs__link(to: { http: { url: \\"https://reviews.api.com\\" } })
-      }
+      directive @composedGraph(version: Int!) on SCHEMA
+
+      directive @graph(name: String!, url: String!) repeatable on SCHEMA
+
+      directive @owner(graph: String!) on OBJECT
+
+      directive @key(fields: String!, graph: String!) repeatable on OBJECT
+
+      directive @resolve(graph: String!) on FIELD_DEFINITION
+
+      directive @provides(fields: String!) on FIELD_DEFINITION
+
+      directive @requires(fields: String!) on FIELD_DEFINITION
 
       directive @stream on FIELD
 
@@ -90,43 +65,40 @@
       union Body = Image | Text
 
       type Book implements Product
+        @owner(graph: \\"books\\")
+        @key(fields: \\"{ isbn }\\", graph: \\"books\\")
+        @key(fields: \\"{ isbn }\\", graph: \\"inventory\\")
+        @key(fields: \\"{ isbn }\\", graph: \\"product\\")
+        @key(fields: \\"{ isbn }\\", graph: \\"reviews\\")
       {
         isbn: String!
         title: String
         year: Int
         similarBooks: [Book]!
         metadata: [MetadataOrError]
-        inStock: Boolean @cs__resolve(graph: inventory)
-        isCheckedOut: Boolean @cs__resolve(graph: inventory)
-        upc: String! @cs__resolve(graph: product)
-        sku: String! @cs__resolve(graph: product)
-        name(delimeter: String = \\" \\"): String @cs__resolve(graph: product, requires: \\"cs__fragmentOn_Book_title_year_0\\")
-        price: String @cs__resolve(graph: product)
-        details: ProductDetailsBook @cs__resolve(graph: product)
-        reviews: [Review] @cs__resolve(graph: reviews)
-        relatedReviews: [Review!]! @cs__resolve(graph: reviews, requires: \\"cs__fragmentOn_Book_similarBooks_isbn_1\\")
-      }
-      fragment cs__keyFor_Book_0 on Book @cs__key(graph: books) { isbn }
-      fragment cs__keyFor_Book_1 on Book @cs__key(graph: inventory) { isbn }
-      fragment cs__keyFor_Book_2 on Book @cs__key(graph: product) { isbn }
-      fragment cs__keyFor_Book_3 on Book @cs__key(graph: reviews) { isbn }
-
-      fragment cs__fragmentOn_Book_title_year_0 on Book { title year },
-      fragment cs__fragmentOn_Book_similarBooks_isbn_1 on Book { similarBooks { isbn } }
+        inStock: Boolean @resolve(graph: \\"inventory\\")
+        isCheckedOut: Boolean @resolve(graph: \\"inventory\\")
+        upc: String! @resolve(graph: \\"product\\")
+        sku: String! @resolve(graph: \\"product\\")
+        name(delimeter: String = \\" \\"): String @resolve(graph: \\"product\\") @requires(fields: \\"{ title year }\\")
+        price: String @resolve(graph: \\"product\\")
+        details: ProductDetailsBook @resolve(graph: \\"product\\")
+        reviews: [Review] @resolve(graph: \\"reviews\\")
+        relatedReviews: [Review!]! @resolve(graph: \\"reviews\\") @requires(fields: \\"{ similarBooks { isbn } }\\")
+      }
 
       union Brand = Ikea | Amazon
 
       type Car implements Vehicle
+        @owner(graph: \\"product\\")
+        @key(fields: \\"{ id }\\", graph: \\"product\\")
+        @key(fields: \\"{ id }\\", graph: \\"reviews\\")
       {
         id: String!
         description: String
         price: String
-        retailPrice: String @cs__resolve(graph: reviews, requires: \\"cs__fragmentOn_Car_price_0\\")
-      }
-      fragment cs__keyFor_Car_4 on Car @cs__key(graph: product) { id }
-      fragment cs__keyFor_Car_5 on Car @cs__key(graph: reviews) { id }
-
-      fragment cs__fragmentOn_Car_price_0 on Car { price }
+        retailPrice: String @resolve(graph: \\"reviews\\") @requires(fields: \\"{ price }\\")
+      }
 
       type Error {
         code: Int
@@ -134,6 +106,11 @@
       }
 
       type Furniture implements Product
+        @owner(graph: \\"product\\")
+        @key(fields: \\"{ upc }\\", graph: \\"product\\")
+        @key(fields: \\"{ sku }\\", graph: \\"product\\")
+        @key(fields: \\"{ sku }\\", graph: \\"inventory\\")
+        @key(fields: \\"{ upc }\\", graph: \\"reviews\\")
       {
         upc: String!
         sku: String!
@@ -142,15 +119,10 @@
         brand: Brand
         metadata: [MetadataOrError]
         details: ProductDetailsFurniture
-        inStock: Boolean @cs__resolve(graph: inventory)
-        isHeavy: Boolean @cs__resolve(graph: inventory)
-        reviews: [Review] @cs__resolve(graph: reviews)
-      }
-      fragment cs__keyFor_Furniture_6 on Furniture @cs__key(graph: inventory) { sku }
-      fragment cs__keyFor_Furniture_7 on Furniture @cs__key(graph: product) { upc }
-      fragment cs__keyFor_Furniture_8 on Furniture @cs__key(graph: product) { sku }
-      fragment cs__keyFor_Furniture_9 on Furniture @cs__key(graph: reviews) { upc }
-
+        inStock: Boolean @resolve(graph: \\"inventory\\")
+        isHeavy: Boolean @resolve(graph: \\"inventory\\")
+        reviews: [Review] @resolve(graph: \\"reviews\\")
+      }
 
       type Ikea {
         asile: Int
@@ -171,23 +143,22 @@
       }
 
       type Library
+        @owner(graph: \\"books\\")
+        @key(fields: \\"{ id }\\", graph: \\"books\\")
+        @key(fields: \\"{ id }\\", graph: \\"accounts\\")
       {
         id: ID!
         name: String
-        userAccount(id: ID! = 1): User @cs__resolve(graph: accounts, requires: \\"cs__fragmentOn_Library_name_0\\")
-      }
-      fragment cs__keyFor_Library_10 on Library @cs__key(graph: accounts) { id }
-      fragment cs__keyFor_Library_11 on Library @cs__key(graph: books) { id }
-
-      fragment cs__fragmentOn_Library_name_0 on Library { name }
+        userAccount(id: ID! = 1): User @resolve(graph: \\"accounts\\") @requires(fields: \\"{ name }\\")
+      }
 
       union MetadataOrError = KeyValue | Error
 
       type Mutation {
-        login(username: String!, password: String!): User @cs__resolve(graph: accounts)
-        reviewProduct(upc: String!, body: String!): Product @cs__resolve(graph: reviews)
-        updateReview(review: UpdateReviewInput!): Review @cs__resolve(graph: reviews)
-        deleteReview(id: ID!): Boolean @cs__resolve(graph: reviews)
+        login(username: String!, password: String!): User @resolve(graph: \\"accounts\\")
+        reviewProduct(upc: String!, body: String!): Product @resolve(graph: \\"reviews\\")
+        updateReview(review: UpdateReviewInput!): Review @resolve(graph: \\"reviews\\")
+        deleteReview(id: ID!): Boolean @resolve(graph: \\"reviews\\")
       }
 
       type Name {
@@ -196,11 +167,11 @@
       }
 
       type PasswordAccount
+        @owner(graph: \\"accounts\\")
+        @key(fields: \\"{ email }\\", graph: \\"accounts\\")
       {
         email: String!
       }
-      fragment cs__keyFor_PasswordAccount_12 on PasswordAccount @cs__key(graph: accounts) { email }
-
 
       interface Product {
         upc: String!
@@ -227,37 +198,36 @@
       }
 
       type Query {
-        user(id: ID!): User @cs__resolve(graph: accounts)
-        me: User @cs__resolve(graph: accounts)
-        book(isbn: String!): Book @cs__resolve(graph: books)
-        books: [Book] @cs__resolve(graph: books)
-        library(id: ID!): Library @cs__resolve(graph: books)
-        body: Body! @cs__resolve(graph: documents)
-        product(upc: String!): Product @cs__resolve(graph: product)
-        vehicle(id: String!): Vehicle @cs__resolve(graph: product)
-        topProducts(first: Int = 5): [Product] @cs__resolve(graph: product)
-        topCars(first: Int = 5): [Car] @cs__resolve(graph: product)
-        topReviews(first: Int = 5): [Review] @cs__resolve(graph: reviews)
+        user(id: ID!): User @resolve(graph: \\"accounts\\")
+        me: User @resolve(graph: \\"accounts\\")
+        book(isbn: String!): Book @resolve(graph: \\"books\\")
+        books: [Book] @resolve(graph: \\"books\\")
+        library(id: ID!): Library @resolve(graph: \\"books\\")
+        body: Body! @resolve(graph: \\"documents\\")
+        product(upc: String!): Product @resolve(graph: \\"product\\")
+        vehicle(id: String!): Vehicle @resolve(graph: \\"product\\")
+        topProducts(first: Int = 5): [Product] @resolve(graph: \\"product\\")
+        topCars(first: Int = 5): [Car] @resolve(graph: \\"product\\")
+        topReviews(first: Int = 5): [Review] @resolve(graph: \\"reviews\\")
       }
 
       type Review
+        @owner(graph: \\"reviews\\")
+        @key(fields: \\"{ id }\\", graph: \\"reviews\\")
       {
         id: ID!
         body(format: Boolean = false): String
-        author: User @cs__resolve(graph: reviews, provides: \\"cs__fragmentOn_Review_username_0\\")
+        author: User @provides(fields: \\"{ username }\\")
         product: Product
         metadata: [MetadataOrError]
       }
-      fragment cs__keyFor_Review_13 on Review @cs__key(graph: reviews) { id }
-
-      fragment cs__fragmentOn_Review_username_0 on Review { username }
 
       type SMSAccount
+        @owner(graph: \\"accounts\\")
+        @key(fields: \\"{ number }\\", graph: \\"accounts\\")
       {
         number: String
       }
-      fragment cs__keyFor_SMSAccount_14 on SMSAccount @cs__key(graph: accounts) { number }
-
 
       type Text {
         name: String!
@@ -277,6 +247,12 @@
       }
 
       type User
+        @owner(graph: \\"accounts\\")
+        @key(fields: \\"{ id }\\", graph: \\"accounts\\")
+        @key(fields: \\"{ username name { first last } }\\", graph: \\"accounts\\")
+        @key(fields: \\"{ id }\\", graph: \\"inventory\\")
+        @key(fields: \\"{ id }\\", graph: \\"product\\")
+        @key(fields: \\"{ id }\\", graph: \\"reviews\\")
       {
         id: ID!
         name: Name
@@ -284,21 +260,13 @@
         birthDate(locale: String): String
         account: AccountType
         metadata: [UserMetadata]
-        goodDescription: Boolean @cs__resolve(graph: inventory, requires: \\"cs__fragmentOn_User_metadata_description_0\\")
-        vehicle: Vehicle @cs__resolve(graph: product)
-        thing: Thing @cs__resolve(graph: product)
-        reviews: [Review] @cs__resolve(graph: reviews)
-        numberOfReviews: Int! @cs__resolve(graph: reviews)
-        goodAddress: Boolean @cs__resolve(graph: reviews, requires: \\"cs__fragmentOn_User_metadata_address_1\\")
-      }
-      fragment cs__keyFor_User_15 on User @cs__key(graph: accounts) { id }
-      fragment cs__keyFor_User_16 on User @cs__key(graph: accounts) { username name { first last } }
-      fragment cs__keyFor_User_17 on User @cs__key(graph: inventory) { id }
-      fragment cs__keyFor_User_18 on User @cs__key(graph: product) { id }
-      fragment cs__keyFor_User_19 on User @cs__key(graph: reviews) { id }
-
-      fragment cs__fragmentOn_User_metadata_description_0 on User { metadata { description } },
-      fragment cs__fragmentOn_User_metadata_address_1 on User { metadata { address } }
+        goodDescription: Boolean @resolve(graph: \\"inventory\\") @requires(fields: \\"{ metadata { description } }\\")
+        vehicle: Vehicle @resolve(graph: \\"product\\")
+        thing: Thing @resolve(graph: \\"product\\")
+        reviews: [Review] @resolve(graph: \\"reviews\\")
+        numberOfReviews: Int! @resolve(graph: \\"reviews\\")
+        goodAddress: Boolean @resolve(graph: \\"reviews\\") @requires(fields: \\"{ metadata { address } }\\")
+      }
 
       type UserMetadata {
         name: String
@@ -307,16 +275,15 @@
       }
 
       type Van implements Vehicle
+        @owner(graph: \\"product\\")
+        @key(fields: \\"{ id }\\", graph: \\"product\\")
+        @key(fields: \\"{ id }\\", graph: \\"reviews\\")
       {
         id: String!
         description: String
         price: String
-        retailPrice: String @cs__resolve(graph: reviews, requires: \\"cs__fragmentOn_Van_price_0\\")
-      }
-      fragment cs__keyFor_Van_20 on Van @cs__key(graph: product) { id }
-      fragment cs__keyFor_Van_21 on Van @cs__key(graph: reviews) { id }
-
-      fragment cs__fragmentOn_Van_price_0 on Van { price }
+        retailPrice: String @resolve(graph: \\"reviews\\") @requires(fields: \\"{ price }\\")
+      }
 
       interface Vehicle {
         id: String!
